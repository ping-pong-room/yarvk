#![feature(const_trait_impl)]
#![feature(const_convert)]

use std::collections::HashMap;
use std::ffi::CStr;
use std::io::Cursor;
use std::sync::Arc;
use winit::event::{ElementState, Event, KeyboardInput, VirtualKeyCode, WindowEvent};
use winit::event_loop::{ControlFlow, EventLoop};
use winit::window::WindowBuilder;
use yarvk::barrier::ImageMemoryBarrier;
use yarvk::buffer::ContinuousBuffer;
use yarvk::command::command_buffer::Level::{PRIMARY, SECONDARY};
use yarvk::debug_utils_messenger::DebugUtilsMessengerCreateInfoEXT;
use yarvk::device::{Device, DeviceQueueCreateInfo};

use yarvk::command::command_buffer::RenderPassScope::OUTSIDE;
use yarvk::command::command_buffer::State::{EXECUTABLE, INITIAL};
<<<<<<< HEAD
use yarvk::command::command_buffer::{CommandBuffer, CommandBufferInheritanceInfo};
use yarvk::descriptor_set_v2::desccriptor_pool::DescriptorPool;
use yarvk::descriptor_set_v2::descriptor_set::{
    ConstDescriptorSetValue2, DescriptorSetValue, DescriptorSetValue2, IDescriptorSet,
};
use yarvk::descriptor_set_v2::descriptor_set_layout::DescriptorSetLayout;
use yarvk::descriptor_set_v2::descriptor_type::DescriptorKind;
use yarvk::device_features::{DeviceFeatures, PhysicalDeviceFeatures};
=======
use yarvk::command::command_buffer::{
    CommandBuffer, CommandBufferInheritanceInfo, TransientCommandBuffer,
};
>>>>>>> a3982c38
use yarvk::device_memory::dedicated_memory::{DedicatedResource, MemoryDedicatedAllocateInfo};
use yarvk::device_memory::{BindMemory, DeviceMemory, MemoryRequirement};
use yarvk::entry::Entry;
use yarvk::extensions::{
    DeviceExtensionType, PhysicalDeviceExtensionType, PhysicalInstanceExtensionType,
};
use yarvk::fence::{Fence, UnsignaledFence};
use yarvk::frame_buffer::Framebuffer;
use yarvk::image::image_subresource_range::ImageSubresourceRange;
use yarvk::image::image_view::{ImageView, ImageViewType};
use yarvk::image::ContinuousImage;
use yarvk::instance::{ApplicationInfo, Instance};
use yarvk::physical_device::memory_properties::{MemoryType, PhysicalDeviceMemoryProperties};
use yarvk::physical_device::SharingMode;
use yarvk::pipeline::color_blend_state::{
    BlendFactor, PipelineColorBlendAttachmentState, PipelineColorBlendStateCreateInfo,
};
use yarvk::pipeline::depth_stencil_state::PipelineDepthStencilStateCreateInfo;
use yarvk::pipeline::input_assembly_state::{
    PipelineInputAssemblyStateCreateInfo, PrimitiveTopology,
};
use yarvk::pipeline::multisample_state::PipelineMultisampleStateCreateInfo;
use yarvk::pipeline::pipeline_stage_flags::PipelineStageFlags;
use yarvk::pipeline::rasterization_state::{PipelineRasterizationStateCreateInfo, PolygonMode};
use yarvk::pipeline::shader_stage::{PipelineShaderStageCreateInfo, ShaderStage};
use yarvk::pipeline::vertex_input_state::{
    PipelineVertexInputStateCreateInfo, VertexInputAttributeDescription,
    VertexInputBindingDescription,
};
<<<<<<< HEAD
=======
// use yarvk::pipeline::viewport_state::PipelineViewportStateCreateInfo;
use yarvk::descriptor::descriptor_pool::DescriptorPool;
use yarvk::descriptor::descriptor_set_layout::{DescriptorSetLayout, DescriptorSetLayoutBinding};
use yarvk::descriptor::write_descriptor_sets::{DescriptorBufferInfo, DescriptorImageInfo};
use yarvk::descriptor::DescriptorType;
use yarvk::device_features::{DeviceFeatures, PhysicalDeviceFeatures};
>>>>>>> a3982c38
use yarvk::pipeline::{Pipeline, PipelineLayout};
use yarvk::queue::submit_info::{SubmitInfo, Submittable};
use yarvk::queue::Queue;
use yarvk::render_pass::attachment::{AttachmentDescription, AttachmentReference};
use yarvk::render_pass::render_pass_begin_info::RenderPassBeginInfo;
use yarvk::render_pass::subpass::{SubpassDependency, SubpassDescription};
use yarvk::render_pass::RenderPass;
use yarvk::sampler::Sampler;
use yarvk::semaphore::Semaphore;
use yarvk::shader_module::ShaderModule;
use yarvk::surface::Surface;
use yarvk::swapchain::{PresentInfo, Swapchain};
use yarvk::window::enumerate_required_extensions;
use yarvk::{read_spv, Handle};
use yarvk::{
    AccessFlags, AttachmentLoadOp, AttachmentStoreOp, BlendOp, BorderColor, BufferImageCopy,
    BufferUsageFlags, ClearColorValue, ClearDepthStencilValue, ClearValue, ColorComponentFlags,
    CompareOp, ComponentMapping, ComponentSwizzle, CompositeAlphaFlagsKHR,
    DebugUtilsMessageSeverityFlagsEXT, DependencyFlags, Extent2D, Extent3D, Filter, Format,
    FrontFace, ImageAspectFlags, ImageLayout, ImageSubresourceLayers, ImageTiling, ImageType,
    ImageUsageFlags, IndexType, MemoryPropertyFlags, MemoryRequirements, PipelineBindPoint,
    PresentModeKHR, QueueFlags, Rect2D, SampleCountFlags, SamplerAddressMode, SamplerMipmapMode,
    StencilOp, StencilOpState, SubpassContents, SurfaceTransformFlagsKHR, VertexInputRate,
    Viewport, SUBPASS_EXTERNAL,
};
#[macro_export]
macro_rules! offset_of {
    ($base:path, $field:ident) => {{
        #[allow(unused_unsafe)]
        unsafe {
            let b: $base = std::mem::zeroed();
            (&b.$field as *const _ as isize) - (&b as *const _ as isize)
        }
    }};
}

#[derive(Clone, Debug, Copy)]
struct Vertex {
    pos: [f32; 4],
    uv: [f32; 2],
}

#[derive(Clone, Debug, Copy)]
pub struct Vector3 {
    pub x: f32,
    pub y: f32,
    pub z: f32,
    pub _pad: f32,
}

pub fn submit(
    queue: &mut Queue,
    buffer: CommandBuffer<{ PRIMARY }, { EXECUTABLE }, { OUTSIDE }>,
    fence: UnsignaledFence,
) -> (
    UnsignaledFence,
    CommandBuffer<{ PRIMARY }, { INITIAL }, { OUTSIDE }>,
) {
    let handler = buffer.handle();
    let submit_info = SubmitInfo::builder()
        .add_one_time_submit_command_buffer(buffer)
        .build();
    let fence = Submittable::new()
        .add_submit_info(submit_info)
        .submit(queue, fence)
        .expect("queue submit failed.");
    let (fence, mut invalid_buffers) = fence.wait().unwrap();
    let fence = fence.reset().unwrap();
    let buffer = invalid_buffers
        .take_invalid_primary_buffer(&handler)
        .unwrap();
    let buffer = buffer.reset().unwrap();
    (fence, buffer)
}

pub fn find_memory_type_index(
    memory_req: &MemoryRequirements,
    memory_prop: &PhysicalDeviceMemoryProperties,
    flags: MemoryPropertyFlags,
) -> Option<MemoryType> {
    memory_prop
        .memory_types
        .iter()
        .enumerate()
        .find(|(index, memory_type)| {
            (1 << index) & memory_req.memory_type_bits != 0
                && memory_type.property_flags & flags == flags
        })
        .map(|(_index, memory_type)| memory_type.clone())
}

type MyDescriptorLayout = DescriptorSetValue2<
    0,
    { DescriptorKind::UniformBuffer },
    1,
    1,
    { DescriptorKind::CombinedImageSamplerImmutable },
    1,
>;

fn main() {
    let window_width = 1920;
    let window_height = 1080;
    let event_loop = EventLoop::new();
    let window = WindowBuilder::new()
        .with_title("yarvk_example")
        .with_inner_size(winit::dpi::LogicalSize::new(
            f64::from(1920),
            f64::from(1080),
        ))
        .build(&event_loop)
        .unwrap();

    let entry = Entry::load().unwrap();
    let surface_extensions = enumerate_required_extensions(&window).unwrap();

    let layer = unsafe { CStr::from_bytes_with_nul_unchecked(b"VK_LAYER_KHRONOS_validation\0") };
    let debug_utils_messenger_callback = DebugUtilsMessengerCreateInfoEXT::builder()
        .callback(|message_severity, message_type, p_callback_data| {
            let message_id_number = p_callback_data.message_id_number;
            let message_id_name = p_callback_data.p_message_id_name;
            let message = p_callback_data.p_message;
            println!(
                "{:?}:\n{:?} [{} ({})] : {}\n",
                message_severity,
                message_type,
                message_id_name,
                message_id_number.to_string(),
                message,
            );
        })
        .severity(
            // DebugUtilsMessageSeverityFlagsEXT::VERBOSE | DebugUtilsMessageSeverityFlagsEXT::INFO |
            DebugUtilsMessageSeverityFlagsEXT::WARNING | DebugUtilsMessageSeverityFlagsEXT::ERROR,
        )
        .build();
    let application_info = ApplicationInfo::builder()
        .engine_name("yarvk_example")
        .build();
    let mut instance_builder = Instance::builder(entry.clone())
        .application_info(application_info)
        .add_layer(layer)
        .debug_utils_messenger_exts(vec![debug_utils_messenger_callback]);
    for ext in surface_extensions {
        instance_builder = instance_builder.add_extension(&ext);
    }
    let instance = instance_builder.build().unwrap();
    let khr_surface_ext = instance
        .get_extension::<{ PhysicalInstanceExtensionType::KhrSurface }>()
        .unwrap();
    let pdevices = instance.enumerate_physical_devices().unwrap();
    let (pdevice, queue_family, surface) = pdevices
        .iter()
        .filter_map(|pdevice| {
            pdevice
                .get_physical_device_queue_family_properties()
                .into_iter()
                .filter_map(|queue_family_properties| {
                    if let Some(surface) = Surface::get_physical_device_surface_support(
                        khr_surface_ext.clone(),
                        &window,
                        &queue_family_properties,
                    )
                    .unwrap()
                    {
                        if queue_family_properties
                            .queue_flags
                            .contains(QueueFlags::GRAPHICS)
                        {
                            return Some((pdevice, queue_family_properties, surface));
                        }
                    }
                    None
                })
                .next()
        })
        .next()
        .expect("Couldn't find suitable device.");
    // let portable_property = pdevice.get_physical_device_properties2::<PhysicalDevicePortabilitySubsetPropertiesKHR>();
    // println!("min_vertex_input_binding_stride_alignment: {}", portable_property.min_vertex_input_binding_stride_alignment);
    // let prop2_ext = instance.get_extension::<{ PhysicalInstanceExtensionType::KhrGetPhysicalDeviceProperties2 }>().unwrap();
    let surface_ext = instance
        .get_extension::<{ PhysicalInstanceExtensionType::KhrSurface }>()
        .unwrap();
    let queue_create_info = DeviceQueueCreateInfo::builder(queue_family.clone())
        .add_priority(0.9)
        .build();
    let (device, mut queues) = Device::builder(pdevice.clone())
        .add_queue_info(queue_create_info)
        .add_extension(&DeviceExtensionType::KhrSwapchain(surface_ext))
        // .add_feature(DeviceFeatures::LogicOp)
        .add_feature(DeviceFeatures::SamplerAnisotropy)
        .build()
        .unwrap();
    let feature_sampler_anisotropy = device
        .get_feature::<{ PhysicalDeviceFeatures::SamplerAnisotropy.into() }>()
        .unwrap();
    let swapchian_extension = device
        .get_extension::<{ PhysicalDeviceExtensionType::KhrSwapchain }>()
        .unwrap();
    let mut present_queue = queues.get_mut(&queue_family).unwrap().pop().unwrap();
    let surface_format = surface.get_physical_device_surface_formats()[0];
    let surface_capabilities = surface.get_physical_device_surface_capabilities();
    let mut desired_image_count = surface_capabilities.min_image_count + 1;
    if surface_capabilities.max_image_count > 0
        && desired_image_count > surface_capabilities.max_image_count
    {
        desired_image_count = surface_capabilities.max_image_count;
    }
    let surface_resolution = match surface_capabilities.current_extent.width {
        u32::MAX => Extent2D {
            width: window_width,
            height: window_height,
        },
        _ => surface_capabilities.current_extent,
    };
    let pre_transform = if surface_capabilities
        .supported_transforms
        .contains(SurfaceTransformFlagsKHR::IDENTITY)
    {
        SurfaceTransformFlagsKHR::IDENTITY
    } else {
        surface_capabilities.current_transform
    };
    let present_modes = surface.get_physical_device_surface_present_modes();
    let present_mode = present_modes
        .iter()
        .cloned()
        .find(|&mode| mode == PresentModeKHR::MAILBOX)
        .unwrap_or(PresentModeKHR::FIFO);
    let mut swapchain = Swapchain::builder(surface.clone(), swapchian_extension.clone())
        .min_image_count(desired_image_count)
        .image_color_space(surface_format.color_space)
        .image_format(surface_format.format)
        .image_extent(surface_resolution)
        .image_sharing_mode(SharingMode::EXCLUSIVE)
        .pre_transform(pre_transform)
        .composite_alpha(CompositeAlphaFlagsKHR::OPAQUE)
        .present_mode(present_mode)
        .clipped()
        .image_array_layers(1)
        .build()
        .unwrap();
    let command_buffer =
        TransientCommandBuffer::<{ PRIMARY }>::new(&device, queue_family.clone()).unwrap();
    let command_buffer_handler = command_buffer.handle();
    let present_images = swapchain.get_swapchain_images();
    let present_image_views: Vec<Arc<ImageView>> = present_images
        .iter()
        .map(|image| {
            ImageView::builder(image.clone())
                .view_type(ImageViewType::Type2d)
                .format(surface_format.format)
                .components(ComponentMapping {
                    r: ComponentSwizzle::R,
                    g: ComponentSwizzle::G,
                    b: ComponentSwizzle::B,
                    a: ComponentSwizzle::A,
                })
                .subresource_range(
                    ImageSubresourceRange::builder()
                        .aspect_mask(ImageAspectFlags::COLOR)
                        .base_mip_level(0)
                        .level_count(1)
                        .base_array_layer(0)
                        .layer_count(1)
                        .build(),
                )
                .build()
                .unwrap()
        })
        .collect();
    let device_memory_properties = pdevice.memory_properties();
    let depth_image = ContinuousImage::builder(device.clone())
        .image_type(ImageType::TYPE_2D)
        .format(Format::D16_UNORM)
        .extent(surface_resolution.into())
        .mip_levels(1)
        .array_layers(1)
        .samples(SampleCountFlags::TYPE_1)
        .tiling(ImageTiling::OPTIMAL)
        .usage(ImageUsageFlags::DEPTH_STENCIL_ATTACHMENT)
        .sharing_mode(SharingMode::EXCLUSIVE)
        .build()
        .unwrap();

    let depth_image_memory_req = depth_image.get_memory_requirements();
    let depth_image_memory = find_memory_type_index(
        &depth_image_memory_req,
        &device_memory_properties,
        MemoryPropertyFlags::DEVICE_LOCAL,
    )
    .expect("Unable to find suitable memory index for depth image.");
    let depth_image_memory = DeviceMemory::builder(&depth_image_memory, device.clone())
        .allocation_size(depth_image_memory_req.size)
        // example of how to use dedicated memory
        .dedicated_info(MemoryDedicatedAllocateInfo {
            resource: DedicatedResource::Image(&depth_image),
        })
        .build()
        .unwrap();
    let depth_image = Arc::new(
        depth_image
            .bind_memory(&depth_image_memory, 0)
            .expect("Unable to bind depth image memory"),
    );

    let fence = Fence::new(device.clone()).unwrap();

    let command_buffer = command_buffer
        .record(|command_buffer| {
            command_buffer.cmd_pipeline_barrier(
                [PipelineStageFlags::BottomOfPipe],
                [PipelineStageFlags::LateFragmentTests],
                DependencyFlags::empty(),
                [],
                [],
                [ImageMemoryBarrier::builder(depth_image.clone())
                    .dst_access_mask(
                        AccessFlags::DEPTH_STENCIL_ATTACHMENT_READ
                            | AccessFlags::DEPTH_STENCIL_ATTACHMENT_WRITE,
                    )
                    .new_layout(ImageLayout::DEPTH_STENCIL_ATTACHMENT_OPTIMAL)
                    .old_layout(ImageLayout::UNDEFINED)
                    .subresource_range(
                        ImageSubresourceRange::builder()
                            .aspect_mask(ImageAspectFlags::DEPTH)
                            .layer_count(1)
                            .level_count(1)
                            .build(),
                    )
                    .build()],
            );
            Ok(())
        })
        .unwrap();

    let (setup_commands_reuse_fence, setup_command_buffer) =
        submit(&mut present_queue, command_buffer, fence);

    let depth_image_view = ImageView::builder(depth_image.clone())
        .subresource_range(
            ImageSubresourceRange::builder()
                .aspect_mask(ImageAspectFlags::DEPTH)
                .level_count(1)
                .layer_count(1)
                .build(),
        )
        .format(depth_image.image_create_info.format)
        .view_type(ImageViewType::Type2d)
        .build()
        .unwrap();

    let renderpass = RenderPass::builder(device.clone())
        .add_attachment(
            AttachmentDescription::builder()
                .format(surface_format.format)
                .samples(SampleCountFlags::TYPE_1)
                .load_op(AttachmentLoadOp::CLEAR)
                .store_op(AttachmentStoreOp::STORE)
                .final_layout(ImageLayout::PRESENT_SRC_KHR)
                .build(),
        )
        .add_attachment(
            AttachmentDescription::builder()
                .format(Format::D16_UNORM)
                .samples(SampleCountFlags::TYPE_1)
                .load_op(AttachmentLoadOp::CLEAR)
                .initial_layout(ImageLayout::DEPTH_STENCIL_ATTACHMENT_OPTIMAL)
                .final_layout(ImageLayout::DEPTH_STENCIL_ATTACHMENT_OPTIMAL)
                .build(),
        )
        .add_subpass(
            SubpassDescription::builder()
                .add_color_attachment(
                    AttachmentReference::builder()
                        .attachment_index(0)
                        .layout(ImageLayout::COLOR_ATTACHMENT_OPTIMAL)
                        .build(),
                )
                .depth_stencil_attachment(
                    AttachmentReference::builder()
                        .attachment_index(1)
                        .layout(ImageLayout::DEPTH_STENCIL_ATTACHMENT_OPTIMAL)
                        .build(),
                )
                .build(),
        )
        .add_dependency(
            SubpassDependency::builder()
                .src_subpass(SUBPASS_EXTERNAL)
                .add_src_stage_mask(PipelineStageFlags::ColorAttachmentOutput)
                .add_dst_stage_mask(PipelineStageFlags::ColorAttachmentOutput)
                .dst_access_mask(
                    AccessFlags::COLOR_ATTACHMENT_READ | AccessFlags::COLOR_ATTACHMENT_WRITE,
                )
                .build(),
        )
        .build()
        .unwrap();
    let framebuffers: HashMap<u64, Arc<Framebuffer>> = present_image_views
        .iter()
        .map(|present_image_view| {
            let framebuffer = Framebuffer::builder(renderpass.clone())
                .add_attachment(0, present_image_view.clone())
                .add_attachment(1, depth_image_view.clone())
                .width(surface_resolution.width)
                .height(surface_resolution.height)
                .layers(1)
                .build(device.clone())
                .unwrap();
            (present_image_view.image.handle(), framebuffer)
        })
        .collect();
    let index_buffer_data = [0u32, 1, 2, 2, 3, 0];
    let index_buffer = ContinuousBuffer::builder(device.clone())
        .size(std::mem::size_of_val(&index_buffer_data) as u64)
        .usage(BufferUsageFlags::INDEX_BUFFER)
        .sharing_mode(SharingMode::EXCLUSIVE)
        .build()
        .unwrap();
    let index_buffer_memory_req = index_buffer.get_memory_requirements();
    let index_buffer_memory_index = find_memory_type_index(
        &index_buffer_memory_req,
        &device_memory_properties,
        MemoryPropertyFlags::HOST_VISIBLE | MemoryPropertyFlags::HOST_COHERENT,
    )
    .expect("Unable to find suitable memorytype for the index buffer.");
    let mut index_buffer_memory = DeviceMemory::builder(&index_buffer_memory_index, device.clone())
        .allocation_size(index_buffer_memory_req.size)
        .build()
        .unwrap();
    index_buffer_memory
        .write_memory(&[(0, unsafe {
            std::slice::from_raw_parts(
                index_buffer_data.as_ptr() as *const u8,
                std::mem::size_of_val(&index_buffer_data),
            )
        })])
        .unwrap();
    let index_buffer = Arc::new(index_buffer.bind_memory(&index_buffer_memory, 0).unwrap());

    let vertices = [
        Vertex {
            pos: [-1.0, -1.0, 0.0, 1.0],
            uv: [0.0, 0.0],
        },
        Vertex {
            pos: [-1.0, 1.0, 0.0, 1.0],
            uv: [0.0, 1.0],
        },
        Vertex {
            pos: [1.0, 1.0, 0.0, 1.0],
            uv: [1.0, 1.0],
        },
        Vertex {
            pos: [1.0, -1.0, 0.0, 1.0],
            uv: [1.0, 0.0],
        },
    ];

    let vertex_input_buffer = ContinuousBuffer::builder(device.clone())
        .size(std::mem::size_of_val(&vertices) as _)
        .usage(BufferUsageFlags::VERTEX_BUFFER)
        .sharing_mode(SharingMode::EXCLUSIVE)
        .build()
        .unwrap();

    let vertex_input_buffer_memory_req = vertex_input_buffer.get_memory_requirements();

    let vertex_input_buffer_memory_index = find_memory_type_index(
        &vertex_input_buffer_memory_req,
        &device_memory_properties,
        MemoryPropertyFlags::HOST_VISIBLE | MemoryPropertyFlags::HOST_COHERENT,
    )
    .expect("Unable to find suitable memorytype for the vertex buffer.");

    let mut vertex_input_buffer_memory =
        DeviceMemory::builder(&vertex_input_buffer_memory_index, device.clone())
            .allocation_size(vertex_input_buffer_memory_req.size)
            .build()
            .unwrap();

    vertex_input_buffer_memory
        .write_memory(&[(0, unsafe {
            std::slice::from_raw_parts(
                vertices.as_ptr() as *const u8,
                std::mem::size_of_val(&vertices),
            )
        })])
        .unwrap();
    let vertex_input_buffer = Arc::new(
        vertex_input_buffer
            .bind_memory(&vertex_input_buffer_memory, 0)
            .unwrap(),
    );

    let uniform_color_buffer_data = Vector3 {
        x: 1.0,
        y: 1.0,
        z: 1.0,
        _pad: 0.0,
    };

    let uniform_color_buffer = ContinuousBuffer::builder(device.clone())
        .size(std::mem::size_of_val(&uniform_color_buffer_data) as u64)
        .usage(BufferUsageFlags::UNIFORM_BUFFER)
        .sharing_mode(SharingMode::EXCLUSIVE)
        .build()
        .unwrap();
    let uniform_color_buffer_memory_req = uniform_color_buffer.get_memory_requirements();
    let uniform_color_buffer_memory_index = find_memory_type_index(
        &uniform_color_buffer_memory_req,
        &device_memory_properties,
        MemoryPropertyFlags::HOST_VISIBLE | MemoryPropertyFlags::HOST_COHERENT,
    )
    .expect("Unable to find suitable memorytype for the vertex buffer.");
    let mut uniform_color_buffer_memory =
        DeviceMemory::builder(&uniform_color_buffer_memory_index, device.clone())
            .allocation_size(uniform_color_buffer_memory_req.size)
            .build()
            .unwrap();

    uniform_color_buffer_memory
        .write_memory(&[(0, unsafe {
            std::slice::from_raw_parts(
                &uniform_color_buffer_data as *const _ as *const u8,
                std::mem::size_of_val(&uniform_color_buffer_data),
            )
        })])
        .unwrap();

    let uniform_color_buffer = Arc::new(
        uniform_color_buffer
            .bind_memory(&uniform_color_buffer_memory, 0)
            .unwrap(),
    );

    let image = image::load_from_memory(include_bytes!("rust.png"))
        .unwrap()
        .to_rgba8();
    let (width, height) = image.dimensions();
    let image_extent = Extent2D { width, height };
    let image_data = image.into_raw();

    let image_buffer = ContinuousBuffer::builder(device.clone())
        .size(image_data.len() as _)
        .usage(BufferUsageFlags::TRANSFER_SRC)
        .sharing_mode(SharingMode::EXCLUSIVE)
        .build()
        .unwrap();
    let image_buffer_memory_req = image_buffer.get_memory_requirements();
    let image_buffer_memory_index = find_memory_type_index(
        &image_buffer_memory_req,
        &device_memory_properties,
        MemoryPropertyFlags::HOST_VISIBLE | MemoryPropertyFlags::HOST_COHERENT,
    )
    .expect("Unable to find suitable memorytype for the vertex buffer.");

    let mut image_buffer_memory = DeviceMemory::builder(&image_buffer_memory_index, device.clone())
        .allocation_size(image_buffer_memory_req.size)
        .build()
        .unwrap();
    image_buffer_memory
        .write_memory(&[(0, image_data.as_slice())])
        .unwrap();

    let image_buffer = Arc::new(image_buffer.bind_memory(&image_buffer_memory, 0).unwrap());

    let texture_image = ContinuousImage::builder(device.clone())
        .image_type(ImageType::TYPE_2D)
        .format(Format::R8G8B8A8_UNORM)
        .extent(image_extent.into())
        .mip_levels(1)
        .array_layers(1)
        .samples(SampleCountFlags::TYPE_1)
        .tiling(ImageTiling::OPTIMAL)
        .usage(ImageUsageFlags::TRANSFER_DST | ImageUsageFlags::SAMPLED)
        .sharing_mode(SharingMode::EXCLUSIVE)
        .build()
        .unwrap();
    let texture_memory_req = texture_image.get_memory_requirements();
    let texture_memory_index = find_memory_type_index(
        &texture_memory_req,
        &device_memory_properties,
        MemoryPropertyFlags::DEVICE_LOCAL,
    )
    .expect("Unable to find suitable memory index for depth image.");

    let texture_memory = DeviceMemory::builder(&texture_memory_index, device.clone())
        .allocation_size(texture_memory_req.size)
        .build()
        .unwrap();
    let texture_image = Arc::new(
        texture_image
            .bind_memory(&texture_memory, 0)
            .expect("Unable to bind depth image memory"),
    );

    let sampler = Sampler::builder(device.clone())
        .mag_filter(Filter::LINEAR)
        .min_filter(Filter::LINEAR)
        .mipmap_mode(SamplerMipmapMode::LINEAR)
        .address_mode_u(SamplerAddressMode::MIRRORED_REPEAT)
        .address_mode_v(SamplerAddressMode::MIRRORED_REPEAT)
        .address_mode_w(SamplerAddressMode::MIRRORED_REPEAT)
        .max_anisotropy(1.0, feature_sampler_anisotropy)
        .border_color(BorderColor::FLOAT_OPAQUE_WHITE)
        .compare_op(CompareOp::NEVER)
        .build()
        .unwrap();

    let tex_image_view = ImageView::builder(texture_image.clone())
        .view_type(ImageViewType::Type2d)
        .format(texture_image.image_create_info.format)
        .components(ComponentMapping {
            r: ComponentSwizzle::R,
            g: ComponentSwizzle::G,
            b: ComponentSwizzle::B,
            a: ComponentSwizzle::A,
        })
        .subresource_range(
            ImageSubresourceRange::builder()
                .aspect_mask(ImageAspectFlags::COLOR)
                .level_count(1)
                .layer_count(1)
                .build(),
        )
        .build()
        .unwrap();

    let layout_const: <MyDescriptorLayout as DescriptorSetValue>::ConstDescriptorSetValue =
        ConstDescriptorSetValue2 {
            t0: ([(); 1], ShaderStage::Fragment),
            t1: ([sampler.clone(); 1], ShaderStage::Fragment),
        };

    let desc_set_layout = DescriptorSetLayout::new(&device, layout_const).unwrap();

    let descriptor_pool = DescriptorPool::new(&device, 1, &desc_set_layout).unwrap();

    let init_value = MyDescriptorLayout {
        t0: [(
            uniform_color_buffer.clone(),
            0,
            std::mem::size_of_val(&uniform_color_buffer_data) as u64,
        )],
        t1: [(
            tex_image_view.clone(),
            ImageLayout::SHADER_READ_ONLY_OPTIMAL,
        )],
    };

    let descriptor_set = descriptor_pool
        .allocate([init_value.clone()])
        .pop()
        .unwrap();

    let descriptor_set: Arc<dyn IDescriptorSet> = Arc::new(descriptor_set);
    let command_buffer = setup_command_buffer
        .record(|command_buffer| {
            let texture_barrier = ImageMemoryBarrier::builder(texture_image.clone())
                .dst_access_mask(AccessFlags::TRANSFER_WRITE)
                .new_layout(ImageLayout::TRANSFER_DST_OPTIMAL)
                .subresource_range(
                    ImageSubresourceRange::builder()
                        .aspect_mask(ImageAspectFlags::COLOR)
                        .level_count(1)
                        .layer_count(1)
                        .build(),
                )
                .build();
            let mut image_barriers = Vec::with_capacity(1);
            image_barriers.push(texture_barrier);
            command_buffer.cmd_pipeline_barrier(
                [PipelineStageFlags::BottomOfPipe],
                [PipelineStageFlags::Transfer],
                DependencyFlags::empty(),
                [],
                [],
                image_barriers,
            );
            let buffer_copy_regions = BufferImageCopy::builder()
                .image_subresource(
                    ImageSubresourceLayers::builder()
                        .aspect_mask(ImageAspectFlags::COLOR)
                        .layer_count(1)
                        .build(),
                )
                .image_extent(Extent3D {
                    width,
                    height,
                    depth: 1,
                });

            command_buffer.cmd_copy_buffer_to_image(
                image_buffer.clone(),
                texture_image.clone(),
                ImageLayout::TRANSFER_DST_OPTIMAL,
                &[buffer_copy_regions.build()],
            );
            let texture_barrier_end = ImageMemoryBarrier::builder(texture_image.clone())
                .src_access_mask(AccessFlags::TRANSFER_WRITE)
                .dst_access_mask(AccessFlags::SHADER_READ)
                .old_layout(ImageLayout::TRANSFER_DST_OPTIMAL)
                .new_layout(ImageLayout::SHADER_READ_ONLY_OPTIMAL)
                .subresource_range(
                    ImageSubresourceRange::builder()
                        .aspect_mask(ImageAspectFlags::COLOR)
                        .level_count(1)
                        .layer_count(1)
                        .build(),
                )
                .build();
            let mut image_barriers = Vec::with_capacity(1);
            image_barriers.push(texture_barrier_end);
            command_buffer.cmd_pipeline_barrier(
                [PipelineStageFlags::Transfer],
                [PipelineStageFlags::FragmentShader],
                DependencyFlags::empty(),
                [],
                [],
                image_barriers,
            );
            Ok(())
        })
        .unwrap();
    let (fence, command_buffer) = submit(
        &mut present_queue,
        command_buffer,
        setup_commands_reuse_fence,
    );

    let mut vertex_spv_file = Cursor::new(&include_bytes!("vert.spv")[..]);
    let mut frag_spv_file = Cursor::new(&include_bytes!("frag.spv")[..]);

    let vertex_code =
        read_spv(&mut vertex_spv_file).expect("Failed to read vertex shader spv file");

    let frag_code = read_spv(&mut frag_spv_file).expect("Failed to read fragment shader spv file");

    let vertex_shader_module = ShaderModule::builder(device.clone(), &vertex_code)
        .build()
        .unwrap();

    let fragment_shader_module = ShaderModule::builder(device.clone(), &frag_code)
        .build()
        .unwrap();

    let pipeline_layout = PipelineLayout::builder(device.clone())
        .add_set_layout_v2(desc_set_layout.clone())
        .build()
        .unwrap();

    let vertex_input_binding_descriptions = VertexInputBindingDescription::builder()
        .stride(std::mem::size_of::<Vertex>() as u32)
        .input_rate(VertexInputRate::VERTEX)
        .build();
    let vertex_input_state_info = PipelineVertexInputStateCreateInfo::builder()
        .add_vertex_input_attribute_description(VertexInputAttributeDescription {
            location: 0,
            binding: vertex_input_binding_descriptions,
            format: Format::R32G32B32A32_SFLOAT,
            offset: offset_of!(Vertex, pos) as u32,
        })
        .add_vertex_input_attribute_description(VertexInputAttributeDescription {
            location: 1,
            binding: vertex_input_binding_descriptions,
            format: Format::R32G32_SFLOAT,
            offset: offset_of!(Vertex, uv) as u32,
        })
        .build();
    let noop_stencil_state = StencilOpState {
        fail_op: StencilOp::KEEP,
        pass_op: StencilOp::KEEP,
        depth_fail_op: StencilOp::KEEP,
        compare_op: CompareOp::ALWAYS,
        ..Default::default()
    };

    let entry_name = unsafe { std::ffi::CStr::from_bytes_with_nul_unchecked(b"main\0") };
    // let op_feature = device.get_feature::<{ FeatureType::DeviceFeatures(PhysicalDeviceFeatures::LogicOp) }>().unwrap();
    let graphic_pipeline = Pipeline::builder(pipeline_layout.clone())
        .add_stage(
            PipelineShaderStageCreateInfo::builder(vertex_shader_module, entry_name)
                .stage(ShaderStage::Vertex)
                .build(),
        )
        .add_stage(
            PipelineShaderStageCreateInfo::builder(fragment_shader_module, entry_name)
                .stage(ShaderStage::Fragment)
                .build(),
        )
        .vertex_input_state(vertex_input_state_info)
        // suggest to use dynamic viewport and scissor
        // .viewport_state(
        //     PipelineViewportStateCreateInfo::builder()
        //         .viewport(Viewport {
        //             x: 0.0,
        //             y: 0.0,
        //             width: surface_resolution.width as f32,
        //             height: surface_resolution.height as f32,
        //             min_depth: 0.0,
        //             max_depth: 1.0,
        //         })
        //         .scissor(Rect2D {
        //             extent: surface_resolution,
        //             ..Default::default()
        //         })
        //         .build(),
        // )
        .input_assembly_state(
            PipelineInputAssemblyStateCreateInfo::builder()
                .topology::<{ PrimitiveTopology::TriangleList }>()
                .build(),
        )
        .rasterization_state(
            PipelineRasterizationStateCreateInfo::builder()
                .front_face(FrontFace::COUNTER_CLOCKWISE)
                .line_width(1.0)
                .polygon_mode(PolygonMode::Fill)
                .build(),
        )
        .multisample_state(
            PipelineMultisampleStateCreateInfo::builder()
                .rasterization_samples(SampleCountFlags::TYPE_1)
                .build(),
        )
        .depth_stencil_state(
            PipelineDepthStencilStateCreateInfo::builder()
                .depth_test_enable()
                .depth_write_enable()
                .depth_compare_op(CompareOp::LESS_OR_EQUAL)
                .front(noop_stencil_state.clone())
                .back(noop_stencil_state.clone())
                .depth_bounds(0.0, 1.0)
                .build(),
        )
        .color_blend_state(
            PipelineColorBlendStateCreateInfo::builder()
                // .logic_op(LogicOp::CLEAR, op_feature)
                .add_attachment(
                    PipelineColorBlendAttachmentState::builder()
                        .src_color_blend_factor(BlendFactor::SrcColor)
                        .dst_color_blend_factor(BlendFactor::OneMinusDstColor)
                        .color_blend_op(BlendOp::ADD)
                        .src_alpha_blend_factor(BlendFactor::Zero)
                        .dst_alpha_blend_factor(BlendFactor::Zero)
                        .alpha_blend_op(BlendOp::ADD)
                        .color_write_mask(ColorComponentFlags::RGBA)
                        .build(),
                )
                .build(),
        )
        .render_pass(renderpass.clone(), 0)
        .build()
        .unwrap();
    let present_complete_semaphore = Semaphore::new(device.clone()).unwrap();
    let mut rendering_complete_semaphore = Semaphore::new(device.clone()).unwrap();
    let mut draw_commands_reuse_fence = Some(fence);
    let mut draw_command_buffer = Some(command_buffer);
    let secondary_command_buffer = TransientCommandBuffer::<{SECONDARY}>::new(&device, queue_family).unwrap();
    let mut secondary_command_buffer = Some(secondary_command_buffer);
    let inheritance_info = CommandBufferInheritanceInfo::builder()
        .render_pass(renderpass.clone())
        .subpass(0)
        .build();
    event_loop.run(move |event, _, control_flow| {
        *control_flow = ControlFlow::Poll;
        match event {
            Event::WindowEvent {
                event:
                    WindowEvent::CloseRequested
                    | WindowEvent::KeyboardInput {
                        input:
                            KeyboardInput {
                                state: ElementState::Pressed,
                                virtual_keycode: Some(VirtualKeyCode::Escape),
                                ..
                            },
                        ..
                    },
                ..
            } => {
                *control_flow = ControlFlow::Exit;
                present_queue.wait_idle().unwrap();
            }
            Event::MainEventsCleared => {
                let image = swapchain
                    .acquire_next_image_semaphore_only(u64::MAX, &present_complete_semaphore)
                    .unwrap();
                let framebuffer = framebuffers.get(&image.handle()).unwrap();
                let render_pass_begin_info = Arc::new(
                    RenderPassBeginInfo::builder(renderpass.clone(), framebuffer.clone())
                        .render_area(surface_resolution.into())
                        .add_clear_value(ClearValue {
                            color: ClearColorValue {
                                float32: [0.0, 0.0, 0.0, 0.0],
                            },
                        })
                        .add_clear_value(ClearValue {
                            depth_stencil: ClearDepthStencilValue {
                                depth: 1.0,
                                stencil: 0,
                            },
                        })
                        .build());
                let command_buffer = draw_command_buffer.take().unwrap();
                let command_buffer = command_buffer
                    .record(|command_buffer| {
                        command_buffer.cmd_begin_render_pass(
                            render_pass_begin_info.clone(),
                            SubpassContents::SECONDARY_COMMAND_BUFFERS,
                            |command_buffer| {
                                let secondary_buffer = secondary_command_buffer.take().unwrap();
                                let vec = vec![secondary_buffer];
                                let mut vec = CommandBuffer::<
                                    { SECONDARY },
                                    { INITIAL },
                                    { OUTSIDE },
                                >::record_render_pass_continue_buffers(
                                    vec,
                                    inheritance_info.clone(),
                                    |command_buffers| {
                                        let command_buffer =
                                            command_buffers.iter_mut().next().unwrap();
                                        // use thread pool in real cases
                                        std::thread::scope(|s| {
                                            s.spawn(|| {
                                                command_buffer.cmd_set_viewport(&Viewport {
                                                    x: 0.0,
                                                    y: 0.0,
                                                    width: surface_resolution.width as f32,
                                                    height: surface_resolution.height as f32,
                                                    min_depth: 0.0,
                                                    max_depth: 1.0,
                                                });
                                                command_buffer.cmd_set_scissor(&Rect2D {
                                                    extent: surface_resolution,
                                                    ..Default::default()
                                                });
                                                command_buffer.cmd_bind_pipeline(
                                                    PipelineBindPoint::GRAPHICS,
                                                    graphic_pipeline.clone(),
                                                );
                                                // command_buffer.cmd_bind_descriptor_sets(
                                                //     PipelineBindPoint::GRAPHICS,
                                                //     pipeline_layout.clone(),
                                                //     0,
                                                //     [descriptor_set.clone()],
                                                //     &[],
                                                // );
                                                command_buffer.cmd_bind_descriptor_sets_v2(
                                                    PipelineBindPoint::GRAPHICS,
                                                    pipeline_layout.clone(),
                                                    0,
                                                    [descriptor_set.clone()],
                                                    &[],
                                                );
                                                command_buffer.cmd_bind_vertex_buffers(
                                                    0,
                                                    [vertex_input_buffer.clone()],
                                                    &[0],
                                                );
                                                command_buffer.cmd_bind_index_buffer(
                                                    index_buffer.clone(),
                                                    0,
                                                    IndexType::UINT32,
                                                );
                                                command_buffer.cmd_draw_indexed(
                                                    index_buffer_data.len() as u32,
                                                    1,
                                                    0,
                                                    0,
                                                    1,
                                                );
                                            })
                                            .join()
                                            .unwrap();
                                        });
                                        Ok(())
                                    },
                                )?;
                                command_buffer.cmd_execute_commands(&mut vec);
                                Ok(())
                            },
                        )?;
                        Ok(())
                    })
                    .unwrap();
                let submit_info = SubmitInfo::builder()
                    .add_wait_semaphore(
                        &present_complete_semaphore,
                        PipelineStageFlags::BottomOfPipe,
                    )
                    .add_one_time_submit_command_buffer(command_buffer)
                    .add_signal_semaphore(&rendering_complete_semaphore)
                    .build();
                let fence = draw_commands_reuse_fence.take().unwrap();
                let fence = Submittable::new()
                    .add_submit_info(submit_info)
                    .submit(&mut present_queue, fence)
                    .expect("queue submit failed.");

                let (fence, mut result) = fence.wait().unwrap();
                let fence = fence.reset().unwrap();
                let mut command_buffer = result
                    .take_invalid_primary_buffer(&command_buffer_handler)
                    .unwrap();
                let secondary_buffer = command_buffer.secondary_buffers().pop().unwrap();
                let command_buffer = command_buffer.reset().unwrap();
                let secondary_buffer = secondary_buffer.reset().unwrap();
                draw_command_buffer = Some(command_buffer);
                draw_commands_reuse_fence = Some(fence);
                secondary_command_buffer = Some(secondary_buffer);
                let mut present_info = PresentInfo::builder()
                    .add_swapchain_and_image(&mut swapchain, &image)
                    .add_wait_semaphore(&mut rendering_complete_semaphore)
                    .build();
                present_queue.queue_present(&mut present_info).unwrap();
            }
            _ => (),
        }
    });
}<|MERGE_RESOLUTION|>--- conflicted
+++ resolved
@@ -16,20 +16,16 @@
 
 use yarvk::command::command_buffer::RenderPassScope::OUTSIDE;
 use yarvk::command::command_buffer::State::{EXECUTABLE, INITIAL};
-<<<<<<< HEAD
-use yarvk::command::command_buffer::{CommandBuffer, CommandBufferInheritanceInfo};
-use yarvk::descriptor_set_v2::desccriptor_pool::DescriptorPool;
-use yarvk::descriptor_set_v2::descriptor_set::{
-    ConstDescriptorSetValue2, DescriptorSetValue, DescriptorSetValue2, IDescriptorSet,
-};
-use yarvk::descriptor_set_v2::descriptor_set_layout::DescriptorSetLayout;
-use yarvk::descriptor_set_v2::descriptor_type::DescriptorKind;
-use yarvk::device_features::{DeviceFeatures, PhysicalDeviceFeatures};
-=======
+use yarvk::descriptor_set::desccriptor_pool::DescriptorPool;
+use yarvk::descriptor_set::descriptor_set::{DescriptorSetValue, IDescriptorSet};
+use yarvk::descriptor_set::descriptor_type::DescriptorKind;
+
 use yarvk::command::command_buffer::{
     CommandBuffer, CommandBufferInheritanceInfo, TransientCommandBuffer,
 };
->>>>>>> a3982c38
+
+use yarvk::descriptor_set::descriptor_set_layout::DescriptorSetLayout;
+use yarvk::device_features::{DeviceFeatures, PhysicalDeviceFeatures};
 use yarvk::device_memory::dedicated_memory::{DedicatedResource, MemoryDedicatedAllocateInfo};
 use yarvk::device_memory::{BindMemory, DeviceMemory, MemoryRequirement};
 use yarvk::entry::Entry;
@@ -59,15 +55,6 @@
     PipelineVertexInputStateCreateInfo, VertexInputAttributeDescription,
     VertexInputBindingDescription,
 };
-<<<<<<< HEAD
-=======
-// use yarvk::pipeline::viewport_state::PipelineViewportStateCreateInfo;
-use yarvk::descriptor::descriptor_pool::DescriptorPool;
-use yarvk::descriptor::descriptor_set_layout::{DescriptorSetLayout, DescriptorSetLayoutBinding};
-use yarvk::descriptor::write_descriptor_sets::{DescriptorBufferInfo, DescriptorImageInfo};
-use yarvk::descriptor::DescriptorType;
-use yarvk::device_features::{DeviceFeatures, PhysicalDeviceFeatures};
->>>>>>> a3982c38
 use yarvk::pipeline::{Pipeline, PipelineLayout};
 use yarvk::queue::submit_info::{SubmitInfo, Submittable};
 use yarvk::queue::Queue;
@@ -93,6 +80,7 @@
     StencilOp, StencilOpState, SubpassContents, SurfaceTransformFlagsKHR, VertexInputRate,
     Viewport, SUBPASS_EXTERNAL,
 };
+use yarvk::descriptor_set::descriptor_variadic_generics::{ConstDescriptorSetValue2, DescriptorSetValue2};
 #[macro_export]
 macro_rules! offset_of {
     ($base:path, $field:ident) => {{
@@ -818,7 +806,7 @@
         .unwrap();
 
     let pipeline_layout = PipelineLayout::builder(device.clone())
-        .add_set_layout_v2(desc_set_layout.clone())
+        .add_set_layout(desc_set_layout.clone())
         .build()
         .unwrap();
 
@@ -929,7 +917,8 @@
     let mut rendering_complete_semaphore = Semaphore::new(device.clone()).unwrap();
     let mut draw_commands_reuse_fence = Some(fence);
     let mut draw_command_buffer = Some(command_buffer);
-    let secondary_command_buffer = TransientCommandBuffer::<{SECONDARY}>::new(&device, queue_family).unwrap();
+    let secondary_command_buffer =
+        TransientCommandBuffer::<{ SECONDARY }>::new(&device, queue_family).unwrap();
     let mut secondary_command_buffer = Some(secondary_command_buffer);
     let inheritance_info = CommandBufferInheritanceInfo::builder()
         .render_pass(renderpass.clone())
@@ -974,7 +963,8 @@
                                 stencil: 0,
                             },
                         })
-                        .build());
+                        .build(),
+                );
                 let command_buffer = draw_command_buffer.take().unwrap();
                 let command_buffer = command_buffer
                     .record(|command_buffer| {
@@ -1020,7 +1010,7 @@
                                                 //     [descriptor_set.clone()],
                                                 //     &[],
                                                 // );
-                                                command_buffer.cmd_bind_descriptor_sets_v2(
+                                                command_buffer.cmd_bind_descriptor_sets(
                                                     PipelineBindPoint::GRAPHICS,
                                                     pipeline_layout.clone(),
                                                     0,
