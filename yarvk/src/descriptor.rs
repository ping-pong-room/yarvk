--- conflicted
+++ resolved
@@ -4,15 +4,16 @@
 use crate::pipeline::PipelineLayout;
 use std::sync::Arc;
 use ash::vk::Handle;
+use crate::device_features::Feature;
+use crate::device_features::PhysicalDeviceAccelerationStructureFeaturesKHR::AccelerationStructure;
+use crate::extensions::DeviceExtension;
+use crate::extensions::PhysicalDeviceExtensionType::NvRayTracing;
+use crate::sampler::Sampler;
 
 pub mod descriptor_pool;
 pub mod descriptor_set_layout;
 pub mod write_descriptor_sets;
 
-<<<<<<< HEAD
-impl<const LEVEL: Level, const SCOPE: RenderPassScope, const ONE_TIME_SUBMIT: bool>
-    CommandBuffer<LEVEL, { RECORDING }, SCOPE, ONE_TIME_SUBMIT>
-=======
 #[derive(Default)]
 pub enum DescriptorType {
     #[default]
@@ -67,7 +68,6 @@
 
 impl<const LEVEL: Level, const SCOPE: RenderPassScope>
     CommandBuffer<LEVEL, { RECORDING }, SCOPE>
->>>>>>> a3982c38
 {
     // DONE VUID-vkCmdBindDescriptorSets-commandBuffer-recording
     pub fn cmd_bind_descriptor_sets<It: IntoIterator<Item = Arc<DescriptorSet>>>(
